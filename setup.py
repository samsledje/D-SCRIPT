#!/usr/bin/env python

from setuptools import setup, find_packages
import dscript
<<<<<<< HEAD

print(dscript.__version__)
=======
>>>>>>> 1a604d98

setup(name="dscript",
        version=dscript.__version__,
        description="D-SCRIPT: protein-protein interaction prediction",
        author="Samuel Sledzieski",
        author_email="samsl@mit.edu",
        url="http://dscript.csail.mit.edu",
        license="GPLv3",
        packages=find_packages(),
        entry_points={
            "console_scripts": [
                "dscript = dscript.__main__:main",
            ],
        },
        include_package_data = True,
        install_requires=[
            "numpy",
            "scipy",
            "pandas",
            "torch",
            "matplotlib",
            "seaborn",
            "tqdm",
            "scikit-learn",
            "h5py",
        ]
    )<|MERGE_RESOLUTION|>--- conflicted
+++ resolved
@@ -2,11 +2,6 @@
 
 from setuptools import setup, find_packages
 import dscript
-<<<<<<< HEAD
-
-print(dscript.__version__)
-=======
->>>>>>> 1a604d98
 
 setup(name="dscript",
         version=dscript.__version__,

--- conflicted
+++ resolved
@@ -61,8 +61,7 @@
                   setCounter(10)
                 } else if (res.data.status === 'SUCCESS') {
                   setProcessed(true)
-<<<<<<< HEAD
-                  setViewPath(`http://localhost:8000/view/${props.id}`)
+                  setViewPath(`${BASE_URL}/analysis/${props.id}`)
                   axios
                     .get(`http://localhost:8000/api/download_loc/${props.id}/`)
                     .then((res) => {
@@ -70,11 +69,7 @@
                       setFilePath(res)
                     })
                     .catch((err) => console.log(err))
-                } else if (res.data.status == 'FAILURE') {
-=======
-                  setViewPath(`${BASE_URL}/analysis/${props.id}`)
                 } else if (res.data.status === 'FAILURE') {
->>>>>>> 1ed94e85
                   setProcessed(true)
                 }
             } else {
@@ -115,12 +110,8 @@
                         <h2>Your job has finished processing</h2>
                         <p>Job id: {props.id}</p>
                         <p><em>The results of your prediction have been emailed.</em></p>
-<<<<<<< HEAD
                         <p><em>View and analyze results <a href={viewPath}>here</a></em></p>
                         <p><Button variant='contained' onClick={downloadFile}><a href="" download={filePath}>Download</a></Button></p>
-=======
-                        {/* <p><em>View and analyze results <a href={viewPath}>here</a></em></p> */}
->>>>>>> 1ed94e85
                       </div> :
                       <div className='LookupModal-Info'>
                         <p><em>Refreshing in {counter} seconds...</em></p>

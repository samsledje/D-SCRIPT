--- conflicted
+++ resolved
@@ -61,7 +61,7 @@
 def RBF(D, sigma=None):
     """
     Convert distance matrix into similarity matrix using Radial Basis Function (RBF) Kernel
-    
+
     :math:`RBF(x,x') = \\exp{\\frac{-((x - x')^{2}}{2\\sigma^{2}}}`
 
     :param D: Distance matrix
@@ -97,13 +97,8 @@
     return gpu_memory[0], gpu_memory[1]
 
 
-<<<<<<< HEAD
 def align(seq1, seq2, how="local", matrix='blosum62'):
     if matrix == 'blosum62':
-=======
-def align(seq1, seq2, how="local", matrix=None):
-    if matrix is None:
->>>>>>> fcf86419
         matrix = matlist.blosum62
     pa = PairwiseAligner()
     pa.mode = "global"

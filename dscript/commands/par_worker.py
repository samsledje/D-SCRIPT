--- conflicted
+++ resolved
@@ -1,132 +1,122 @@
-from __future__ import annotations
-
-import sys
-
-import torch
-from loguru import logger
-
-from ..models.interaction import DSCRIPTModel
-from ..utils import log
-
-
-# Worker process function for parallel prediction
-def _predict(
-    device,
-    modelPath,
-    input_queue,
-    output_queue,
-    store_cmaps=False,
-    use_fs=False,
-    block_queue=None,
-):
-    device = torch.device(f"cuda:{device}" if device != "cpu" else "cpu")
-    if device.type == "cpu":
-        log(
-            "Using CPU for predictions. This may be slow for large datasets.",
-            file=None,  # If None, will be printed
-            print_also=True,
-        )
-    else:
-        log(
-            f"Using CUDA device {device.index} - {torch.cuda.get_device_name(device)}",
-            file=None,  # If None, will be printed
-            print_also=True,
-        )
-    # Load Model
-<<<<<<< HEAD
-    if modelPath.endswith(".sav") or modelPath.endswith(".pt"):
-        model = torch.load(
-            modelPath, map_location=device, weights_only=False
-        )  # Check moved to main
-        model.use_cuda = True
-    else:
-        try:
-=======
-    try:
-        if modelPath.endswith(".sav") or modelPath.endswith(".pt"):
-            logger.debug(f"Loading model from {modelPath} on device {device}.")
-            model = torch.load(
-                modelPath, map_location=torch.device(device), weights_only=False
-            )  # Check moved to main
-            model.use_cuda = True
-        else:
-            logger.debug(f"Loading model from {modelPath} on device {device}.")
->>>>>>> 854985b7
-            # Safe to call concurrently - see https://github.com/huggingface/huggingface_hub/pull/2534
-            # Prefer to download here (will only download once) for concurrency
-            model = DSCRIPTModel.from_pretrained(modelPath, use_cuda=True)
-            model = model.to(device=device)
-            model.use_cuda = True
-    except Exception as e:
-        log(f"Model {modelPath} failed: {e}", file=None, print_also=True)
-        sys.exit(7)
-
-    if (
-        dict(model.named_parameters())["contact.hidden.conv.weight"].shape[1] == 242
-    ) and (use_fs):
-        raise ValueError(
-            "A TT3D model has been provided, but no foldseek_fasta has been provided"
-        )
-        sys.exit(8)
-
-    model.eval()
-    old_i0 = -1
-    log("Making Predictions...", file=None, print_also=True)
-
-    with torch.no_grad():
-        for tup in iter(input_queue.get, None):
-            # Record that all pairs in a pair of blocks have been taken off the queue,
-            # as indicated by the presence of a flag of the form (None, i)
-            if tup[0] is None:
-                # If we still get flags, even if there is no block_queue in use, we ignore them
-                # This shouldn't happen anymore.
-                if block_queue is not None:
-                    block_queue.put(tup[1])
-                continue
-            i0 = tup[0]
-            i1 = tup[1]
-            # Check for repeat seq - Assumes inputs may be sorted by first pair element
-            if old_i0 != i0:
-                p0 = tup[2].to(device=device)
-                old_i0 = i0
-            p1 = tup[3].to(device=device)
-
-            # Load foldseek one-hot
-            if use_fs:
-                fs0 = tup[4].to(device=device)
-                fs1 = tup[5].to(device=device)
-
-            # Clear tup to remove references to tensors in shared CPU
-            tup = None
-
-            try:
-                if use_fs:
-                    try:
-                        cm, p = model.map_predict(p0, p1, True, fs0, fs1)
-                    except TypeError as e:
-                        log(e)
-                        log(
-                            "Loaded model does not support foldseek. Please retrain with --allow_foldseek or download a pre-trained TT3D model.",
-                            file=None,
-                            print_also=True,
-                        )
-                        raise e
-                else:
-                    cm, p = model.map_predict(p0, p1)
-
-                p = p.item()
-                if store_cmaps:
-                    cm = cm.squeeze().cpu()
-                    cm.share_memory_()
-                    res = (i0, i1, p, cm)
-                else:
-                    res = (i0, i1, p)
-                output_queue.put(res)
-            except RuntimeError as e:
-                # Don't have seq names to print here
-                log(e, file=None, printAlso=True)
-                # An error arising in any process will be indicated by the presense of -1 in the output.
-                # (We always have to put something  so the writer process will finish)
-                output_queue.put(
-                    i0, i1, -1
-                )  # the contact map will only be queried if p=-1 > threshold
+from __future__ import annotations
+
+import sys
+
+import torch
+from loguru import logger
+
+from ..models.interaction import DSCRIPTModel
+from ..utils import log
+
+
+# Worker process function for parallel prediction
+def _predict(
+    device,
+    modelPath,
+    input_queue,
+    output_queue,
+    store_cmaps=False,
+    use_fs=False,
+    block_queue=None,
+):
+    device = torch.device(f"cuda:{device}" if device != "cpu" else "cpu")
+    if device.type == "cpu":
+        log(
+            "Using CPU for predictions. This may be slow for large datasets.",
+            file=None,  # If None, will be printed
+            print_also=True,
+        )
+    else:
+        log(
+            f"Using CUDA device {device.index} - {torch.cuda.get_device_name(device)}",
+            file=None,  # If None, will be printed
+            print_also=True,
+        )
+    # Load Model
+    try:
+        if modelPath.endswith(".sav") or modelPath.endswith(".pt"):
+            logger.debug(f"Loading model from {modelPath} on device {device}.")
+            model = torch.load(
+                modelPath, map_location=torch.device(device), weights_only=False
+            )  # Check moved to main
+            model.use_cuda = True
+        else:
+            logger.debug(f"Loading model from {modelPath} on device {device}.")
+            # Safe to call concurrently - see https://github.com/huggingface/huggingface_hub/pull/2534
+            # Prefer to download here (will only download once) for concurrency
+            model = DSCRIPTModel.from_pretrained(modelPath, use_cuda=True)
+            model = model.to(device=device)
+            model.use_cuda = True
+    except Exception as e:
+        log(f"Model {modelPath} failed: {e}", file=None, print_also=True)
+        sys.exit(7)
+
+    if (
+        dict(model.named_parameters())["contact.hidden.conv.weight"].shape[1] == 242
+    ) and (use_fs):
+        raise ValueError(
+            "A TT3D model has been provided, but no foldseek_fasta has been provided"
+        )
+        sys.exit(8)
+
+    model.eval()
+    old_i0 = -1
+    log("Making Predictions...", file=None, print_also=True)
+
+    with torch.no_grad():
+        for tup in iter(input_queue.get, None):
+            # Record that all pairs in a pair of blocks have been taken off the queue,
+            # as indicated by the presence of a flag of the form (None, i)
+            if tup[0] is None:
+                # If we still get flags, even if there is no block_queue in use, we ignore them
+                # This shouldn't happen anymore.
+                if block_queue is not None:
+                    block_queue.put(tup[1])
+                continue
+            i0 = tup[0]
+            i1 = tup[1]
+            # Check for repeat seq - Assumes inputs may be sorted by first pair element
+            if old_i0 != i0:
+                p0 = tup[2].to(device=device)
+                old_i0 = i0
+            p1 = tup[3].to(device=device)
+
+            # Load foldseek one-hot
+            if use_fs:
+                fs0 = tup[4].to(device=device)
+                fs1 = tup[5].to(device=device)
+
+            # Clear tup to remove references to tensors in shared CPU
+            tup = None
+
+            try:
+                if use_fs:
+                    try:
+                        cm, p = model.map_predict(p0, p1, True, fs0, fs1)
+                    except TypeError as e:
+                        log(e)
+                        log(
+                            "Loaded model does not support foldseek. Please retrain with --allow_foldseek or download a pre-trained TT3D model.",
+                            file=None,
+                            print_also=True,
+                        )
+                        raise e
+                else:
+                    cm, p = model.map_predict(p0, p1)
+
+                p = p.item()
+                if store_cmaps:
+                    cm = cm.squeeze().cpu()
+                    cm.share_memory_()
+                    res = (i0, i1, p, cm)
+                else:
+                    res = (i0, i1, p)
+                output_queue.put(res)
+            except RuntimeError as e:
+                # Don't have seq names to print here
+                log(e, file=None, printAlso=True)
+                # An error arising in any process will be indicated by the presense of -1 in the output.
+                # (We always have to put something  so the writer process will finish)
+                output_queue.put(
+                    i0, i1, -1
+                )  # the contact map will only be queried if p=-1 > threshold
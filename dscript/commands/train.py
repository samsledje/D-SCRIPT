--- conflicted
+++ resolved
@@ -29,6 +29,7 @@
 from ..models.embedding import FullyConnectedEmbed
 from ..models.contact import ContactCNN
 from ..models.interaction import ModelInteraction
+from tqdm import tqdm
 
 
 class TrainArguments(NamedTuple):
@@ -853,23 +854,18 @@
     log("Loading embeddings of contact maps", file=output)
     output.flush()
 
-<<<<<<< HEAD
+    cmap_h5fi = h5py.File(cmap_embedding_h5, "r")
+    cmap_embeddings = {}
     all_cmap_proteins = (
         set(cmap_train_p1)
         .union(cmap_train_p2)
         .union(cmap_test_p1)
         .union(cmap_test_p2)
     )
-    cmap_embeddings = load_hdf5_parallel(
-        cmap_embedding_h5, all_cmap_proteins, n_jobs=args.n_jobs
-    )
-=======
-    cmap_h5fi = h5py.File(cmap_embedding_h5, "r")
-    cmap_embeddings = {}
-    all_cmap_proteins = set(cmap_train_p1).union(cmap_train_p2).union(cmap_test_p1).union(cmap_test_p2)
     for prot_name in tqdm(all_cmap_proteins):
-        cmap_embeddings[prot_name] = torch.from_numpy(cmap_h5fi[prot_name][:, :])
->>>>>>> fc8ea9a0
+        cmap_embeddings[prot_name] = torch.from_numpy(
+            cmap_h5fi[prot_name][:, :]
+        )
 
     return (
         cmap_train_iterator,
@@ -957,15 +953,11 @@
     embeddings_h5fi = h5py.File(embedding_h5, "r")
     embeddings = {}
     all_proteins = set(train_p1).union(train_p2).union(test_p1).union(test_p2)
-<<<<<<< HEAD
-    embeddings = load_hdf5_parallel(
-        embedding_h5, all_proteins, n_jobs=args.n_jobs
-    )
-=======
     for prot_name in tqdm(all_proteins):
-        embeddings[prot_name] = torch.from_numpy(embeddings_h5fi[prot_name][:, :])
+        embeddings[prot_name] = torch.from_numpy(
+            embeddings_h5fi[prot_name][:, :]
+        )
     # embeddings = load_hdf5_parallel(embedding_h5, all_proteins, n_jobs=args.n_jobs)
->>>>>>> fc8ea9a0
 
     # Topsy-Turvy
     run_tt = args.run_tt

--- conflicted
+++ resolved
@@ -1,8 +1,7 @@
 """
 Train a new model.
 """
-
-<<<<<<< HEAD
+from __future__ import annotations
 import argparse
 import datetime
 import gzip as gz
@@ -15,9 +14,7 @@
 import numpy as np
 import pandas as pd
 import pytorch_lightning as pl
-=======
-from __future__ import annotations
->>>>>>> eca37c37
+
 import torch
 import torch.nn as nn
 import torch.nn.functional as F

"""
Train a new model.
"""

from __future__ import annotations
import torch
import torch.nn as nn
import torch.nn.functional as F
from torch.autograd import Variable
from torch.utils.data import IterableDataset, DataLoader
from sklearn.metrics import average_precision_score as average_precision
from tqdm import tqdm
from typing import Callable, NamedTuple, Optional
import json
import sys
import argparse
import h5py
import subprocess as sp
import numpy as np
import pandas as pd
import gzip as gz
from Bio import SeqIO

from .. import __version__
from ..alphabets import Uniprot21
from ..glider import glide_compute_map, glider_score
from ..utils import (
    PairedDataset,
    collate_paired_sequences,
    log,
    load_hdf5_parallel,
)
from ..models.embedding import FullyConnectedEmbed
from ..models.contact import ContactCNN
from ..models.interaction import ModelInteraction


class TrainArguments(NamedTuple):
    cmd: str
    device: int
    train: str
    test: str
    embedding: str
    no_augment: bool
    input_dim: int
    projection_dim: int
    dropout: float
    hidden_dim: int
    kernel_width: int
    no_w: bool
    no_sigmoid: bool
    do_pool: bool
    pool_width: int
    num_epochs: int
    batch_size: int
    weight_decay: float
    lr: float
    interaction_weight: float
    run_tt: bool
    glider_weight: float
    glider_thresh: float
    outfile: Optional[str]
    save_prefix: Optional[str]
    checkpoint: Optional[str]
    seed: Optional[int]
    func: Callable[[TrainArguments], None]


def add_args(parser):
    """
    Create parser for command line utility.

    :meta private:
    """

    data_grp = parser.add_argument_group("Data")
    proj_grp = parser.add_argument_group("Projection Module")
    contact_grp = parser.add_argument_group("Contact Module")
    inter_grp = parser.add_argument_group("Interaction Module")
    train_grp = parser.add_argument_group("Training")
    misc_grp = parser.add_argument_group("Output and Device")
    foldseek_grp = parser.add_argument_group("Foldseek related commands")

    # Data
    data_grp.add_argument(
        "--train", required=True, help="list of training pairs"
    )
    data_grp.add_argument(
        "--test", required=True, help="list of validation/testing pairs"
    )
    data_grp.add_argument(
        "--embedding",
        required=True,
        help="h5py path containing embedded sequences",
    )
    data_grp.add_argument(
        "--no-augment",
        action="store_true",
        help="data is automatically augmented by adding (B A) for all pairs (A B). Set this flag to not augment data",
    )

    # Embedding model
    proj_grp.add_argument(
        "--input-dim",
        type=int,
        default=6165,
        help="dimension of input language model embedding (per amino acid) (default: 6165)",
    )
    proj_grp.add_argument(
        "--projection-dim",
        type=int,
        default=100,
        help="dimension of embedding projection layer (default: 100)",
    )
    proj_grp.add_argument(
        "--dropout-p",
        type=float,
        default=0.5,
        help="parameter p for embedding dropout layer (default: 0.5)",
    )

    # Contact model
    contact_grp.add_argument(
        "--hidden-dim",
        type=int,
        default=50,
        help="number of hidden units for comparison layer in contact prediction (default: 50)",
    )
    contact_grp.add_argument(
        "--kernel-width",
        type=int,
        default=7,
        help="width of convolutional filter for contact prediction (default: 7)",
    )

    # Interaction Model
    inter_grp.add_argument(
        "--no-w",
        action="store_true",
        help="no use of weight matrix in interaction prediction model",
    )
    inter_grp.add_argument(
        "--no-sigmoid",
        action="store_true",
        help="no use of sigmoid activation at end of interaction model",
    )
    inter_grp.add_argument(
        "--do-pool",
        action="store_true",
        help="use max pool layer in interaction prediction model",
    )
    inter_grp.add_argument(
        "--pool-width",
        type=int,
        default=9,
        help="size of max-pool in interaction model (default: 9)",
    )

    # Training
    train_grp.add_argument(
        "--num-epochs",
        type=int,
        default=10,
        help="number of epochs (default: 10)",
    )

    train_grp.add_argument(
        "--batch-size",
        type=int,
        default=25,
        help="minibatch size (default: 25)",
    )
    train_grp.add_argument(
        "--weight-decay",
        type=float,
        default=0,
        help="L2 regularization (default: 0)",
    )
    train_grp.add_argument(
        "--lr",
        type=float,
        default=0.001,
        help="learning rate (default: 0.001)",
    )
    train_grp.add_argument(
        "--lambda",
        dest="interaction_weight",
        type=float,
        default=0.35,
        help="weight on the similarity objective (default: 0.35)",
    )

    # Topsy-Turvy
    train_grp.add_argument(
        "--topsy-turvy",
        dest="run_tt",
        action="store_true",
        help="run in Topsy-Turvy mode -- use top-down GLIDER scoring to guide training",
    )
    train_grp.add_argument(
        "--glider-weight",
        dest="glider_weight",
        type=float,
        default=0.2,
        help="weight on the GLIDER accuracy objective (default: 0.2)",
    )
    train_grp.add_argument(
        "--glider-thresh",
        dest="glider_thresh",
        type=float,
        default=0.925,
        help="threshold beyond which GLIDER scores treated as positive edges (0 < gt < 1) (default: 0.925)",
    )

    # Output
    misc_grp.add_argument(
        "-o", "--outfile", help="output file path (default: stdout)"
    )
    misc_grp.add_argument(
        "--save-prefix", help="path prefix for saving models"
    )
    misc_grp.add_argument(
        "-d", "--device", type=int, default=-1, help="compute device to use"
    )
    misc_grp.add_argument(
        "--checkpoint", help="checkpoint model to start training from"
    )
<<<<<<< HEAD
    
    ## Foldseek arguments
    foldseek_grp.add_argument(
        "--allow_foldseek", default = False, action = "store_true", help = "If set to true, adds the foldseek one-hot representation"
    )
    foldseek_grp.add_argument(
        "--foldseek_fasta", help = "foldseek fasta file containing the foldseek representation"
    )
    foldseek_grp.add_argument(
        "--foldseek_vocab", help = "foldseek vocab json file mapping foldseek alphabet to json"
    )
    
    foldseek_grp.add_argument(
        "--add_foldseek_after_projection", default = False, action = "store_true", help = "If set to true, adds the fold seek embedding after the projection layer"
    )
    
=======
    misc_grp.add_argument("--seed", help="Set random seed", type=int)
>>>>>>> d9896091

    return parser

def get_foldseek_onehot(n0, size_n0, fold_record, fold_vocab):
    """
    fold_record is just a dictionary {ensembl_gene_name => foldseek_sequence}
    """
    if n0 in fold_record:
        fold_seq  = fold_record[n0]
        assert size_n0 == len(fold_seq)
        foldseek_enc = torch.zeros(size_n0, len(fold_vocab), dtype = torch.float32)
        for i, a in enumerate(fold_seq):
            assert a in fold_vocab
            foldseek_enc[i, fold_vocab[a]] = 1
        return foldseek_enc
    else:
        return torch.zeros(size_n0, len(fold_vocab), dtype = torch.float32)
    


def predict_cmap_interaction(model, n0, n1, tensors,
                             use_cuda,
                             ### Foldseek added here
                             allow_foldseek = False,
                             fold_record = None,
                             fold_vocab  = None,
                             add_first = True
                             ###
                            ):
    """
    Predict whether a list of protein pairs will interact, as well as their contact map.

    :param model: Model to be trained
    :type model: dscript.models.interaction.ModelInteraction
    :param n0: First protein names
    :type n0: list[str]
    :param n1: Second protein names
    :type n1: list[str]
    :param tensors: Dictionary of protein names to embeddings
    :type tensors: dict[str, torch.Tensor]
    :param use_cuda: Whether to use GPU
    :type use_cuda: bool
    """

    b = len(n0)

    p_hat = []
    c_map_mag = []
    for i in range(b):
        z_a = tensors[n0[i]] # 1 x seqlen x dim
        z_b = tensors[n1[i]]
        if use_cuda:
            z_a = z_a.cuda()
            z_b = z_b.cuda()
        if allow_foldseek:
            assert fold_record is not None and fold_vocab is not None
            f_a = get_foldseek_onehot(n0[i], z_a.shape[1], fold_record, fold_vocab).unsqueeze(0) # seqlen x vocabsize
            f_b = get_foldseek_onehot(n1[i], z_b.shape[1], fold_record, fold_vocab).unsqueeze(0)
            
            ## check if cuda
            if use_cuda:
                f_a = f_a.cuda()
                f_b = f_b.cuda()
            
            if add_first:
                z_a = torch.concat([z_a, f_a], dim = 2)
                z_b = torch.concat([z_b, f_b], dim = 2)

        if allow_foldseek and (not add_first):
            cm, ph = model.map_predict(z_a, z_b, True, f_a, f_b)
        else:
            cm, ph = model.map_predict(z_a, z_b)
        p_hat.append(ph)
        c_map_mag.append(torch.mean(cm))
    p_hat = torch.stack(p_hat, 0)
    c_map_mag = torch.stack(c_map_mag, 0)
    return c_map_mag, p_hat


def predict_interaction(model, n0, n1, tensors, use_cuda,
                            ### Foldseek added here
                             allow_foldseek = False,
                             fold_record = None,
                             fold_vocab  = None,
                             add_first = True
                             ###
                       ):
    """
    Predict whether a list of protein pairs will interact.

    :param model: Model to be trained
    :type model: dscript.models.interaction.ModelInteraction
    :param n0: First protein names
    :type n0: list[str]
    :param n1: Second protein names
    :type n1: list[str]
    :param tensors: Dictionary of protein names to embeddings
    :type tensors: dict[str, torch.Tensor]
    :param use_cuda: Whether to use GPU
    :type use_cuda: bool
    """
    _, p_hat = predict_cmap_interaction(model, n0, n1, tensors, use_cuda, 
                                        allow_foldseek, fold_record, fold_vocab, add_first
                                       )
    return p_hat


def interaction_grad(
    model,
    n0,
    n1,
    y,
    tensors,
    accuracy_weight=0.35,
    run_tt=False,
    glider_weight=0,
    glider_map=None,
    glider_mat=None,
    use_cuda=True,
     ### Foldseek added here
     allow_foldseek = False,
     fold_record = None,
     fold_vocab  = None,
     add_first = True
     ###
):
    """
    Compute gradient and backpropagate loss for a batch.

    :param model: Model to be trained
    :type model: dscript.models.interaction.ModelInteraction
    :param n0: First protein names
    :type n0: list[str]
    :param n1: Second protein names
    :type n1: list[str]
    :param y: Interaction labels
    :type y: torch.Tensor
    :param tensors: Dictionary of protein names to embeddings
    :type tensors: dict[str, torch.Tensor]
    :param accuracy_weight: Weight on the accuracy objective. Representation loss is :math:`1 - \\text{accuracy_weight}`.
    :type accuracy_weight: float
    :param run_tt: Use GLIDE top-down supervision
    :type run_tt: bool
    :param glider_weight: Weight on the GLIDE objective loss. Accuracy loss is :math:`(\\text{GLIDER_BCE}*\\text{glider_weight}) + (\\text{D-SCRIPT_BCE}*(1-\\text{glider_weight}))`.
    :type glider_weight: float
    :param glider_map: Map from protein identifier to index
    :type glider_map: dict[str, int]
    :param glider_mat: Matrix with pairwise GLIDE scores
    :type glider_mat: np.ndarray
    :param use_cuda: Whether to use GPU
    :type use_cuda: bool

    :return: (Loss, number correct, mean square error, batch size)
    :rtype: (torch.Tensor, int, torch.Tensor, int)
    """

    c_map_mag, p_hat = predict_cmap_interaction(
        model, n0, n1, tensors, use_cuda,
        allow_foldseek, fold_record, fold_vocab, add_first
    )

    if use_cuda:
        y = y.cuda()
    y = Variable(y)

    p_hat = p_hat.float()
    bce_loss = F.binary_cross_entropy(p_hat.float(), y.float())

    if run_tt:
        g_score = []
        for i in range(len(n0)):
            g_score.append(
                torch.tensor(
                    glider_score(n0[i], n1[i], glider_map, glider_mat),
                    dtype=torch.float64,
                )
            )
        g_score = torch.stack(g_score, 0)
        if use_cuda:
            g_score = g_score.cuda()

        glider_loss = F.binary_cross_entropy(p_hat.float(), g_score.float())
        accuracy_loss = (glider_weight * glider_loss) + (
            (1 - glider_weight) * bce_loss
        )
    else:
        accuracy_loss = bce_loss

    representation_loss = torch.mean(c_map_mag)
    loss = (accuracy_weight * accuracy_loss) + (
        (1 - accuracy_weight) * representation_loss
    )
    b = len(p_hat)

    # Backprop Loss
    loss.backward()

    if use_cuda:
        y = y.cpu()
        p_hat = p_hat.cpu()
        if run_tt:
            g_score = g_score.cpu()

    with torch.no_grad():
        guess_cutoff = 0.5
        p_hat = p_hat.float()
        p_guess = (guess_cutoff * torch.ones(b) < p_hat).float()
        y = y.float()
        correct = torch.sum(p_guess == y).item()
        mse = torch.mean((y.float() - p_hat) ** 2).item()

    return loss, correct, mse, b


def interaction_eval(model, test_iterator, tensors, use_cuda,
                             ### Foldseek added here
                             allow_foldseek = False,
                             fold_record = None,
                             fold_vocab  = None,
                             add_first = True
                             ###
                    ):
    """
    Evaluate test data set performance.

    :param model: Model to be trained
    :type model: dscript.models.interaction.ModelInteraction
    :param test_iterator: Test data iterator
    :type test_iterator: torch.utils.data.DataLoader
    :param tensors: Dictionary of protein names to embeddings
    :type tensors: dict[str, torch.Tensor]
    :param use_cuda: Whether to use GPU
    :type use_cuda: bool

    :return: (Loss, number correct, mean square error, precision, recall, F1 Score, AUPR)
    :rtype: (torch.Tensor, int, torch.Tensor, torch.Tensor, torch.Tensor, torch.Tensor, torch.Tensor)
    """
    p_hat = []
    true_y = []

    for n0, n1, y in test_iterator:
        p_hat.append(predict_interaction(model, n0, n1, tensors, use_cuda
                                        ,allow_foldseek, fold_record, fold_vocab, add_first))
        true_y.append(y)

    y = torch.cat(true_y, 0)
    p_hat = torch.cat(p_hat, 0)

    if use_cuda:
        y.cuda()
        p_hat = torch.Tensor([x.cuda() for x in p_hat])
        p_hat.cuda()

    loss = F.binary_cross_entropy(p_hat.float(), y.float()).item()
    b = len(y)

    with torch.no_grad():
        guess_cutoff = torch.Tensor([0.5]).float()
        p_hat = p_hat.float()
        y = y.float()
        p_guess = (guess_cutoff * torch.ones(b) < p_hat).float()
        correct = torch.sum(p_guess == y).item()
        mse = torch.mean((y.float() - p_hat) ** 2).item()

        tp = torch.sum(y * p_hat).item()
        pr = tp / torch.sum(p_hat).item()
        re = tp / torch.sum(y).item()
        f1 = 2 * pr * re / (pr + re)

    y = y.cpu().numpy()
    p_hat = p_hat.data.cpu().numpy()

    aupr = average_precision(y, p_hat)

    return loss, correct, mse, pr, re, f1, aupr


def train_model(args, output):
    # Create data sets

    batch_size = args.batch_size
    use_cuda = (args.device > -1) and torch.cuda.is_available()
    train_fi = args.train
    test_fi = args.test
    no_augment = args.no_augment

    embedding_h5 = args.embedding
    # h5fi = h5py.File(embedding_h5, "r")

    ########## Foldseek code #########################3
    allow_foldseek = args.allow_foldseek
    fold_fasta_file = args.foldseek_fasta
    fold_vocab_file = args.foldseek_vocab
    add_first=  not args.add_foldseek_after_projection
    fold_record = {}
    fold_vocab = None
    if allow_foldseek:
        assert fold_fasta_file is not None and fold_vocab_file is not None
        fold_fasta = SeqIO.parse(fold_fasta_file, "fasta")
        for rec in fold_fasta:
            fold_record[rec.id] = rec.seq
        with open(fold_vocab_file, "r") as fv:
            fold_vocab = json.load(fv)
    ##################################################
    
    
    train_df = pd.read_csv(train_fi, sep="\t", header=None)
    train_df.columns = ["prot1", "prot2", "label"]

    if no_augment:
        train_p1 = train_df["prot1"]
        train_p2 = train_df["prot2"]
        train_y = torch.from_numpy(train_df["label"].values)
    else:
        train_p1 = pd.concat(
            (train_df["prot1"], train_df["prot2"]), axis=0
        ).reset_index(drop=True)
        train_p2 = pd.concat(
            (train_df["prot2"], train_df["prot1"]), axis=0
        ).reset_index(drop=True)
        train_y = torch.from_numpy(
            pd.concat((train_df["label"], train_df["label"])).values
        )

    train_dataset = PairedDataset(train_p1, train_p2, train_y)
    train_iterator = torch.utils.data.DataLoader(
        train_dataset,
        batch_size=batch_size,
        collate_fn=collate_paired_sequences,
        shuffle=True,
    )

    log(f"Loaded {len(train_p1)} training pairs", file=output)
    output.flush()

    test_df = pd.read_csv(test_fi, sep="\t", header=None)
    test_df.columns = ["prot1", "prot2", "label"]
    test_p1 = test_df["prot1"]
    test_p2 = test_df["prot2"]
    test_y = torch.from_numpy(test_df["label"].values)

    test_dataset = PairedDataset(test_p1, test_p2, test_y)
    test_iterator = torch.utils.data.DataLoader(
        test_dataset,
        batch_size=batch_size,
        collate_fn=collate_paired_sequences,
        shuffle=False,
    )

    log(f"Loaded {len(test_p1)} test pairs", file=output)
    log("Loading embeddings...", file=output)
    output.flush()

    # embeddings = {}
    all_proteins = set(train_p1).union(train_p2).union(test_p1).union(test_p2)
    # for prot_name in tqdm(all_proteins):
    #     embeddings[prot_name] = torch.from_numpy(h5fi[prot_name][:, :])
    embeddings = load_hdf5_parallel(embedding_h5, all_proteins)

    # Topsy-Turvy
    run_tt = args.run_tt
    glider_weight = args.glider_weight
    glider_thresh = args.glider_thresh * 100

    if run_tt:
        log("Running D-SCRIPT Topsy-Turvy:", file=output)
        log(f"\tglider_weight: {glider_weight}", file=output)
        log(f"\tglider_thresh: {glider_thresh}th percentile", file=output)
        log("Computing GLIDER matrix...", file=output)
        output.flush()

        glider_mat, glider_map = glide_compute_map(
            train_df[train_df.iloc[:, 2] == 1], thres_p=glider_thresh
        )
    else:
        glider_mat, glider_map = (None, None)

    if args.checkpoint is None:

        # Create embedding model
        input_dim = args.input_dim
        
        ############### foldseek code ###########################
        
        if allow_foldseek and add_first:
            input_dim += len(fold_vocab)
            
        ##########################################################    
        
        projection_dim = args.projection_dim
        
        
        dropout_p = args.dropout_p
        embedding_model = FullyConnectedEmbed(
            input_dim, projection_dim, dropout=dropout_p
        )
        log("Initializing embedding model with:", file=output)
        log(f"\tprojection_dim: {projection_dim}", file=output)
        log(f"\tdropout_p: {dropout_p}", file=output)

        # Create contact model
        hidden_dim = args.hidden_dim
        kernel_width = args.kernel_width
        log("Initializing contact model with:", file=output)
        log(f"\thidden_dim: {hidden_dim}", file=output)
        log(f"\tkernel_width: {kernel_width}", file=output)

        proj_dim = projection_dim
        if allow_foldseek and not add_first:
            proj_dim  += len(fold_vocab)
        contact_model = ContactCNN(proj_dim, hidden_dim, kernel_width)

        # Create the full model
        do_w = not args.no_w
        do_pool = args.do_pool
        pool_width = args.pool_width
        do_sigmoid = not args.no_sigmoid
        log("Initializing interaction model with:", file=output)
        log(f"\tdo_poool: {do_pool}", file=output)
        log(f"\tpool_width: {pool_width}", file=output)
        log(f"\tdo_w: {do_w}", file=output)
        log(f"\tdo_sigmoid: {do_sigmoid}", file=output)
        model = ModelInteraction(
            embedding_model,
            contact_model,
            use_cuda,
            do_w=do_w,
            pool_size=pool_width,
            do_pool=do_pool,
            do_sigmoid=do_sigmoid,
        )

        log(model, file=output)

    else:
        log(
            "Loading model from checkpoint {}".format(args.checkpoint),
            file=output,
        )
        model = torch.load(args.checkpoint)
        model.use_cuda = use_cuda

    if use_cuda:
        model.cuda()

    # Train the model
    lr = args.lr
    wd = args.weight_decay
    num_epochs = args.num_epochs
    batch_size = args.batch_size
    inter_weight = args.interaction_weight
    cmap_weight = 1 - inter_weight
    digits = int(np.floor(np.log10(num_epochs))) + 1
    save_prefix = args.save_prefix

    params = [p for p in model.parameters() if p.requires_grad]
    optim = torch.optim.Adam(params, lr=lr, weight_decay=wd)

    log(f'Using save prefix "{save_prefix}"', file=output)
    log(f"Training with Adam: lr={lr}, weight_decay={wd}", file=output)
    log(f"\tnum_epochs: {num_epochs}", file=output)
    log(f"\tbatch_size: {batch_size}", file=output)
    log(f"\tinteraction weight: {inter_weight}", file=output)
    log(f"\tcontact map weight: {cmap_weight}", file=output)
    output.flush()

    batch_report_fmt = (
        "[{}/{}] training {:.1%}: Loss={:.6}, Accuracy={:.3%}, MSE={:.6}"
    )
    epoch_report_fmt = "Finished Epoch {}/{}: Loss={:.6}, Accuracy={:.3%}, MSE={:.6}, Precision={:.6}, Recall={:.6}, F1={:.6}, AUPR={:.6}"

    N = len(train_iterator) * batch_size
    for epoch in range(num_epochs):

        model.train()

        n = 0
        loss_accum = 0
        acc_accum = 0
        mse_accum = 0

        # Train batches
        for (z0, z1, y) in train_iterator:

            loss, correct, mse, b = interaction_grad(
                model,
                z0,
                z1,
                y,
                embeddings,
                accuracy_weight=inter_weight,
                run_tt=run_tt,
                glider_weight=glider_weight,
                glider_map=glider_map,
                glider_mat=glider_mat,
                use_cuda=use_cuda,
                allow_foldseek = allow_foldseek, fold_record = fold_record, fold_vocab = fold_vocab, add_first = add_first
            )

            n += b
            delta = b * (loss - loss_accum)
            loss_accum += delta / n

            delta = correct - b * acc_accum
            acc_accum += delta / n

            delta = b * (mse - mse_accum)
            mse_accum += delta / n

            report = (n - b) // 100 < n // 100

            optim.step()
            optim.zero_grad()
            model.clip()

            if report:
                tokens = [
                    epoch + 1,
                    num_epochs,
                    n / N,
                    loss_accum,
                    acc_accum,
                    mse_accum,
                ]
                log(batch_report_fmt.format(*tokens), file=output)
                output.flush()

        model.eval()

        with torch.no_grad():

            (
                inter_loss,
                inter_correct,
                inter_mse,
                inter_pr,
                inter_re,
                inter_f1,
                inter_aupr,
            ) = interaction_eval(model, test_iterator, embeddings, use_cuda,
                                allow_foldseek, fold_record, fold_vocab, add_first)
            tokens = [
                epoch + 1,
                num_epochs,
                inter_loss,
                inter_correct / (len(test_iterator) * batch_size),
                inter_mse,
                inter_pr,
                inter_re,
                inter_f1,
                inter_aupr,
            ]
            log(epoch_report_fmt.format(*tokens), file=output)
            output.flush()

            # Save the model
            if save_prefix is not None:
                save_path = (
                    save_prefix
                    + "_epoch"
                    + str(epoch + 1).zfill(digits)
                    + ".sav"
                )
                log(f"Saving model to {save_path}", file=output)
                model.cpu()
                torch.save(model, save_path)
                if use_cuda:
                    model.cuda()

        output.flush()

    if save_prefix is not None:
        save_path = save_prefix + "_final.sav"
        log(f"Saving final model to {save_path}", file=output)
        model.cpu()
        torch.save(model, save_path)
        if use_cuda:
            model.cuda()


def main(args):
    """
    Run training from arguments.

    :meta private:
    """

    output = args.outfile
    if output is None:
        output = sys.stdout
    else:
        output = open(output, "w")

    log(f"D-SCRIPT Version {__version__}", file=output, print_also=True)
    log(f'Called as: {" ".join(sys.argv)}', file=output, print_also=True)

    # Set the device
    device = args.device
    use_cuda = (device > -1) and torch.cuda.is_available()
    if use_cuda:
        torch.cuda.set_device(device)
        log(
            f"Using CUDA device {device} - {torch.cuda.get_device_name(device)}",
            file=output,
            print_also=True,
        )
    else:
        log("Using CPU", file=output, print_also=True)
        device = "cpu"

    if args.seed is not None:
        np.random.seed(args.seed)
        torch.manual_seed(args.seed)
    train_model(args, output)

    output.close()


if __name__ == "__main__":
    parser = argparse.ArgumentParser(description=__doc__)
    add_args(parser)
    main(parser.parse_args())<|MERGE_RESOLUTION|>--- conflicted
+++ resolved
@@ -225,7 +225,7 @@
     misc_grp.add_argument(
         "--checkpoint", help="checkpoint model to start training from"
     )
-<<<<<<< HEAD
+    misc_grp.add_argument("--seed", help="Set random seed", type=int)
     
     ## Foldseek arguments
     foldseek_grp.add_argument(
@@ -237,14 +237,9 @@
     foldseek_grp.add_argument(
         "--foldseek_vocab", help = "foldseek vocab json file mapping foldseek alphabet to json"
     )
-    
     foldseek_grp.add_argument(
         "--add_foldseek_after_projection", default = False, action = "store_true", help = "If set to true, adds the fold seek embedding after the projection layer"
     )
-    
-=======
-    misc_grp.add_argument("--seed", help="Set random seed", type=int)
->>>>>>> d9896091
 
     return parser
 

<<<<<<< HEAD
__version__ = "0.1.9-ttdev"
=======
__version__ = "0.1.9"
>>>>>>> bfc1ec0a
__citation__ = """Sledzieski, Singh, Cowen, Berger. Sequence-based prediction of protein-protein interactions: a structure-aware interpretable deep learning model. Cell Systems, 2021."""
from . import (
    alphabets,
    commands,
    fasta,
    glider,
    language_model,
    models,
    pretrained,
)

__all__ = [
    "models",
    "commands",
    "alphabets",
    "fasta",
    "glider",
    "language_model",
    "pretrained",
    "utils",
]<|MERGE_RESOLUTION|>--- conflicted
+++ resolved
@@ -1,8 +1,4 @@
-<<<<<<< HEAD
-__version__ = "0.1.9-ttdev"
-=======
-__version__ = "0.1.9"
->>>>>>> bfc1ec0a
+__version__ = "0.2.0"
 __citation__ = """Sledzieski, Singh, Cowen, Berger. Sequence-based prediction of protein-protein interactions: a structure-aware interpretable deep learning model. Cell Systems, 2021."""
 from . import (
     alphabets,

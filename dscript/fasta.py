--- conflicted
+++ resolved
@@ -1,29 +1,7 @@
 import os
-<<<<<<< HEAD
-
-
-def parse_stream(f, comment=b"#"):
-
-    name = None
-    sequence = []
-    for line in f:
-        if line.startswith(comment):
-            continue
-        line = line.strip()
-        if line.startswith(b">"):
-            if name is not None:
-                yield name, b"".join(sequence)
-            name = line[1:]
-            sequence = []
-        else:
-            sequence.append(line.upper())
-    if name is not None:
-        yield name, b"".join(sequence)
-=======
 from Bio import SeqIO
 from Bio.Seq import Seq
 from Bio.SeqRecord import SeqRecord
->>>>>>> 45359ef9
 
 
 def parse(f, comment="#"):

"""
D-SCRIPT: Structure Aware PPI Prediction
"""
import argparse
import os
import sys
from typing import Union

from .commands.embed import EmbeddingArguments
from .commands.evaluate import EvaluateArguments
from .commands.predict import PredictionArguments
from .commands.train import TrainArguments

DScriptArguments = Union[
    EmbeddingArguments, EvaluateArguments, PredictionArguments, TrainArguments
]

from omegaconf import OmegaConf


class CitationAction(argparse.Action):
    def __init__(self, option_strings, dest, **kwargs):
        super(CitationAction, self).__init__(option_strings, dest, **kwargs)

    def __call__(self, parser, namespace, values, option_string=None):
        from . import __citation__

        print(__citation__)
        setattr(namespace, self.dest, values)
        sys.exit(0)


def main():
    from . import __version__

    parser = argparse.ArgumentParser(description=__doc__)

    parser.add_argument(
        "-v",
        "--version",
        action="version",
        version=f"D-SCRIPT {__version__}",
    )
    parser.add_argument(
        "-c",
        "--citation",
        action=CitationAction,
        nargs=0,
        help="show program's citation and exit",
    )

    subparsers = parser.add_subparsers(title="D-SCRIPT Commands", dest="cmd")
    subparsers.required = True

    from .commands import train, embed, evaluate, predict

    modules = {
        "train": train,
        "embed": embed,
        "evaluate": evaluate,
        "predict": predict,
    }

    for name, module in modules.items():
        sp = subparsers.add_parser(name, description=module.__doc__)
        module.add_args(sp)
        sp.set_defaults(cmd=name)

<<<<<<< HEAD
    args = parser.parse_args()
    oc = OmegaConf.create(vars(args))
    modules[args.cmd].main(oc)
=======
    args: DScriptArguments = parser.parse_args()
    args.func(args)
>>>>>>> eca37c37


if __name__ == "__main__":
    main()<|MERGE_RESOLUTION|>--- conflicted
+++ resolved
@@ -66,14 +66,9 @@
         module.add_args(sp)
         sp.set_defaults(cmd=name)
 
-<<<<<<< HEAD
-    args = parser.parse_args()
+    args: DScriptArguments = parser.parse_args()
     oc = OmegaConf.create(vars(args))
     modules[args.cmd].main(oc)
-=======
-    args: DScriptArguments = parser.parse_args()
-    args.func(args)
->>>>>>> eca37c37
 
 
 if __name__ == "__main__":

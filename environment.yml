--- conflicted
+++ resolved
@@ -9,13 +9,9 @@
   - pip=20.0
   - cudatoolkit=10.2
   - python=3.7
-<<<<<<< HEAD
-  - pytorch=1.7
   - pytorch-lightning
-=======
   - pytorch=1.11
   - biopython
->>>>>>> 45359ef9
   - h5py
   - matplotlib
   - numpy
